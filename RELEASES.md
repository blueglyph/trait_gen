--- conflicted
+++ resolved
@@ -1,4 +1,3 @@
-<<<<<<< HEAD
 # 2.0.0 (2025-05-07)
 
 - add several permutation formats for typical use-cases:
@@ -51,11 +50,10 @@
 - remove the `in` format, which is now strictly reserved to conditionals
 - remove the legacy format
 - the generic argument must now have the turbofish format if `<..>` is required. Use `#[trait_gen(T::<U> -> ...)` and not `#[trait_gen(T<U> -> ...)`.
-=======
+
 # 1.2.1 (2025-05-06)
 
 - fix a bug with the attribute name when the "type_gen" feature is disabled.
->>>>>>> 9eaf1298
 
 # 1.2.0 (2025-05-02)
 
