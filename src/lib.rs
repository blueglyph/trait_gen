--- conflicted
+++ resolved
@@ -145,7 +145,7 @@
 //! implementated type.
 //!
 //! _Notes:_
-//! - _The number of generic arguments is not limited in this particular form, though it's arguably 
+//! - _The number of generic arguments is not limited in this particular form, though it's arguably
 //! hard to find relevant cases where more than two are required._
 //! - _We've seen earlier that `type_gen` was a synonym of `trait_gen`. For the sake of
 //! coherency, a `type_gen_if` is provided as a synonym of `trait_gen_if`, too._
@@ -220,7 +220,7 @@
 //! _Notes:_
 //! - _`!=`, `<`, and `<=` are limited to two generic arguments._
 //!
-//! That covers all the forms of these attributes. For more examples, look at the crate's 
+//! That covers all the forms of these attributes. For more examples, look at the crate's
 //! [integration tests](https://github.com/blueglyph/trait_gen/blob/v2.0.0/tests/integration.rs).
 //!
 //! ## Limitations
@@ -278,11 +278,7 @@
 // Note: when the feature "type_gen" is disabled, we avoid matching "type_gen" by
 //       making both constants equal (those constants are used in a match statement).
 const TRAIT_GEN: &str = "trait_gen";
-<<<<<<< HEAD
 const TYPE_GEN: &str = if cfg!(feature = "no_type_gen") { TRAIT_GEN } else { "type_gen" };
-=======
-const TYPE_GEN: &str = if cfg!(feature = "type_gen") { "type_gen" } else { TRAIT_GEN };
->>>>>>> 9eaf1298
 
 // Attributes for conditional implementation.
 // Note: when the feature "type_gen" is disabled, we avoid matching "type_gen_if" by
@@ -1095,7 +1091,7 @@
 pub fn trait_gen(args: TokenStream, item: TokenStream) -> TokenStream {
     let mut attribute = match syn::parse::<TraitGen>(args) {
         Ok(types) => types,
-        Err(err) => abort!(err.span(), err; 
+        Err(err) => abort!(err.span(), err;
             help = "The expected format is: #[trait_gen(T -> Type1, Type2, Type3)]"),
     };
     let mut output = TokenStream::new();
